--- conflicted
+++ resolved
@@ -15,11 +15,8 @@
 - `pile diagnose <PILE>` – verify pile integrity.
 - `store blob list <URL>` – list objects at a remote store URL.
 - `store blob put <URL> <FILE>` – upload a file to a remote store.
-<<<<<<< HEAD
 - `store blob forget <URL> <HANDLE>` – remove an object from a remote store.
-=======
 - `store blob get <URL> <HANDLE> <OUTPUT>` – download a blob from a remote store.
->>>>>>> 2649eb26
 - `store branch list <URL>` – list branches at a remote store URL.
 - `branch push <URL> <PILE> <ID>` – push a branch to a remote store.
 - `branch pull <URL> <PILE> <ID>` – pull a branch from a remote store.
