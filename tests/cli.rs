--- conflicted
+++ resolved
@@ -286,30 +286,50 @@
 }
 
 #[test]
-<<<<<<< HEAD
 fn store_blob_forget_removes_blob() {
     let dir = tempdir().unwrap();
     let file_path = dir.path().join("input.bin");
     let contents = b"remove me";
     std::fs::write(&file_path, contents).unwrap();
-=======
+
+    let url = format!("file://{}", dir.path().display());
+
+    Command::cargo_bin("trible")
+        .unwrap()
+        .args(["store", "blob", "put", &url, file_path.to_str().unwrap()])
+        .assert()
+        .success();
+
+    let digest = blake3::hash(contents).to_hex().to_string();
+    let handle = format!("blake3:{digest}");
+
+    Command::cargo_bin("trible")
+        .unwrap()
+        .args(["store", "blob", "forget", &url, &handle])
+        .assert()
+        .success();
+
+    Command::cargo_bin("trible")
+        .unwrap()
+        .args(["store", "blob", "list", &url])
+        .assert()
+        .success()
+        .stdout(predicate::str::contains(&digest).not());
+}
+
+#[test]
 fn store_blob_get_downloads_file() {
     let dir = tempdir().unwrap();
     let input_path = dir.path().join("input.bin");
     let output_path = dir.path().join("output.bin");
     let contents = b"remote blob";
     std::fs::write(&input_path, contents).unwrap();
->>>>>>> 2649eb26
 
     let url = format!("file://{}", dir.path().display());
 
     Command::cargo_bin("trible")
         .unwrap()
-<<<<<<< HEAD
-        .args(["store", "blob", "put", &url, file_path.to_str().unwrap()])
-=======
         .args(["store", "blob", "put", &url, input_path.to_str().unwrap()])
->>>>>>> 2649eb26
         .assert()
         .success();
 
@@ -318,18 +338,6 @@
 
     Command::cargo_bin("trible")
         .unwrap()
-<<<<<<< HEAD
-        .args(["store", "blob", "forget", &url, &handle])
-        .assert()
-        .success();
-
-    Command::cargo_bin("trible")
-        .unwrap()
-        .args(["store", "blob", "list", &url])
-        .assert()
-        .success()
-        .stdout(predicate::str::contains(&digest).not());
-=======
         .args([
             "store",
             "blob",
@@ -344,7 +352,6 @@
 
     let out = std::fs::read(&output_path).unwrap();
     assert_eq!(contents, &out[..]);
->>>>>>> 2649eb26
 }
 
 #[test]
