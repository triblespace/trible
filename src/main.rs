use anyhow::Result;
use clap::Parser;
use rand::{rngs::OsRng, RngCore};
use std::fs::File;
use std::path::PathBuf;

const DEFAULT_MAX_PILE_SIZE: usize = 1 << 44; // 16 TiB
use tribles::prelude::{
    BlobStore, BlobStoreGet, BlobStoreList, BlobStorePut, BranchStore, TryToValue,
};

#[derive(Parser)]
/// A knowledge graph and meta file system for object stores.
///
enum TribleCli {
    /// Generate a new random id.
    IdGen {},
    /// Synchronize branches between piles and remote stores.
    Branch {
        #[command(subcommand)]
        cmd: BranchCommand,
    },
    /// Commands for working with local pile files.
    Pile {
        #[command(subcommand)]
        cmd: PileCommand,
    },
    /// Inspect remote object stores.
    Store {
        #[command(subcommand)]
        cmd: StoreCommand,
    },
}

#[derive(Parser)]
enum PileCommand {
    /// Operations on branches stored in a pile file.
    Branch {
        #[command(subcommand)]
        cmd: PileBranchCommand,
    },
    /// Operations on blobs stored in a pile file.
    Blob {
        #[command(subcommand)]
        cmd: BlobCommand,
    },
    /// Create a new empty pile file.
    ///
    /// This is mainly a cross-platform convenience; a plain `touch` on
    /// Unix-like systems achieves the same result.
    Create {
        /// Path to the pile file to create
        path: PathBuf,
    },
    /// Run diagnostics and repair checks on a pile file.
    Diagnose {
        /// Path to the pile file to inspect
        pile: PathBuf,
    },
}

#[derive(Parser)]
enum PileBranchCommand {
    /// List all branch identifiers in a pile file.
    List {
        /// Path to the pile file to inspect
        path: PathBuf,
    },
    /// Create a new branch in a pile file.
    Create {
        /// Path to the pile file to modify
        pile: PathBuf,
        /// Name of the branch to create
        name: String,
    },
}

#[derive(Parser)]
enum BranchCommand {
    /// Push a branch from a pile to a remote object store.
    Push {
        /// URL of the target object store
        url: String,
        /// Path to the source pile file
        pile: PathBuf,
        /// Branch identifier to push (hex encoded)
        branch: String,
    },
    /// Pull a branch from a remote object store into a pile.
    Pull {
        /// URL of the source object store
        url: String,
        /// Path to the destination pile file
        pile: PathBuf,
        /// Branch identifier to pull (hex encoded)
        branch: String,
    },
}

#[derive(Parser)]
enum BlobCommand {
    /// List all blob handles stored in a pile file.
    List {
        /// Path to the pile file to inspect
        path: PathBuf,
    },
    /// Ingest a file into a pile, creating the pile if necessary.
    Put {
        /// Path to the pile file to modify
        pile: PathBuf,
        /// File whose contents should be stored in the pile
        file: PathBuf,
    },
    /// Extract a blob from a pile by its handle.
    Get {
        /// Path to the pile file to read
        pile: PathBuf,
        /// Handle of the blob to retrieve (e.g. "blake3:HEX...")
        handle: String,
        /// Destination file path for the extracted blob
        output: PathBuf,
    },
    /// Inspect a blob and print basic metadata.
    Inspect {
        /// Path to the pile file to read
        pile: PathBuf,
        /// Handle of the blob to inspect (e.g. "blake3:HEX...")
        handle: String,
    },
}

#[derive(Parser)]
enum StoreCommand {
    /// Operations on branches stored in a remote object store.
    Branch {
        #[command(subcommand)]
        cmd: StoreBranchCommand,
    },
    /// Operations on blobs stored in a remote object store.
    Blob {
        #[command(subcommand)]
        cmd: StoreBlobCommand,
    },
}

#[derive(Parser)]
enum StoreBranchCommand {
    /// List all branch identifiers at the given URL.
    List {
        /// URL of the object store to inspect (e.g. "s3://bucket/path" or "file:///path")
        url: String,
    },
}

#[derive(Parser)]
enum StoreBlobCommand {
    /// List objects at the given URL.
    List {
        /// URL of the object store to inspect (e.g. "s3://bucket/path" or "file:///path")
        url: String,
    },
    /// Upload a file to a remote object store.
    Put {
        /// URL of the destination object store (e.g. "s3://bucket/path" or "file:///path")
        url: String,
        /// File whose contents should be stored remotely
        file: PathBuf,
    },
<<<<<<< HEAD
    /// Remove an object from a remote store.
    Forget {
        /// URL of the object store containing the blob (e.g. "s3://bucket/path" or "file:///path")
        url: String,
        /// Handle of the blob to remove (e.g. "blake3:HEX...")
        handle: String,
=======
    /// Download a blob from a remote object store.
    Get {
        /// URL of the source object store (e.g. "s3://bucket/path" or "file:///path")
        url: String,
        /// Handle of the blob to retrieve (e.g. "blake3:HEX...")
        handle: String,
        /// Destination file path for the downloaded blob
        output: PathBuf,
>>>>>>> 2649eb26
    },
}

fn main() -> Result<()> {
    let args = TribleCli::parse();
    match args {
        TribleCli::IdGen {} => {
            let mut id = [0u8; 16];
            OsRng.fill_bytes(&mut id);
            let encoded_id = hex::encode(id);
            println!("{}", encoded_id.to_ascii_uppercase());
        }
        TribleCli::Branch { cmd } => match cmd {
            BranchCommand::Push { url, pile, branch } => {
                use tribles::id::Id;
                use tribles::repo;
                use tribles::repo::objectstore::ObjectStoreRemote;
                use tribles::repo::pile::Pile;
                use tribles::value::schemas::hash::Blake3;
                use url::Url;

                let url = Url::parse(&url)?;
                let mut remote: ObjectStoreRemote<Blake3> = ObjectStoreRemote::with_url(&url)?;
                let mut pile: Pile<DEFAULT_MAX_PILE_SIZE, Blake3> = Pile::open(&pile)?;

                let reader = pile.reader();
                for r in repo::transfer::<_, _, Blake3, Blake3, tribles::blob::schemas::UnknownBlob>(
                    &reader,
                    &mut remote,
                ) {
                    r?;
                }

                let raw = hex::decode(branch)?;
                let raw: [u8; 16] = raw.as_slice().try_into()?;
                let id = Id::new(raw).ok_or_else(|| anyhow::anyhow!("bad id"))?;

                let handle = pile
                    .head(id)?
                    .ok_or_else(|| anyhow::anyhow!("branch not found"))?;
                let old = remote.head(id)?;
                remote.update(id, old, handle)?;
            }
            BranchCommand::Pull { url, pile, branch } => {
                use tribles::id::Id;
                use tribles::repo;
                use tribles::repo::objectstore::ObjectStoreRemote;
                use tribles::repo::pile::Pile;
                use tribles::value::schemas::hash::Blake3;
                use url::Url;

                let url = Url::parse(&url)?;
                let mut remote: ObjectStoreRemote<Blake3> = ObjectStoreRemote::with_url(&url)?;
                let mut pile: Pile<DEFAULT_MAX_PILE_SIZE, Blake3> = Pile::open(&pile)?;

                let reader = remote.reader();
                for r in repo::transfer::<_, _, Blake3, Blake3, tribles::blob::schemas::UnknownBlob>(
                    &reader, &mut pile,
                ) {
                    r?;
                }

                let raw = hex::decode(branch)?;
                let raw: [u8; 16] = raw.as_slice().try_into()?;
                let id = Id::new(raw).ok_or_else(|| anyhow::anyhow!("bad id"))?;

                let handle = remote
                    .head(id)?
                    .ok_or_else(|| anyhow::anyhow!("branch not found"))?;
                let old = pile.head(id)?;
                pile.update(id, old, handle)?;
                pile.flush().map_err(|e| anyhow::anyhow!("{e:?}"))?;
            }
        },
        TribleCli::Pile { cmd } => match cmd {
            PileCommand::Branch { cmd } => match cmd {
                PileBranchCommand::List { path } => {
                    use tribles::repo::pile::Pile;
                    use tribles::value::schemas::hash::Blake3;

                    let pile: Pile<DEFAULT_MAX_PILE_SIZE, Blake3> = Pile::open(&path)?;

                    for branch in pile.branches() {
                        let id = branch?;
                        println!("{id:X}");
                    }
                }
                PileBranchCommand::Create { pile, name } => {
                    use ed25519_dalek::SigningKey;
                    use tribles::repo::pile::Pile;
                    use tribles::repo::Repository;
                    use tribles::value::schemas::hash::Blake3;

                    let pile: Pile<DEFAULT_MAX_PILE_SIZE, Blake3> = Pile::open(&pile)?;
                    let mut repo = Repository::new(pile, SigningKey::generate(&mut OsRng));
                    let ws = repo.branch(&name).map_err(|e| anyhow::anyhow!("{e:?}"))?;
                    println!("{:#X}", ws.branch_id());
                }
            },
            PileCommand::Blob { cmd } => match cmd {
                BlobCommand::List { path } => {
                    use tribles::blob::schemas::UnknownBlob;
                    use tribles::repo::pile::Pile;
                    use tribles::value::schemas::hash::{Blake3, Handle, Hash};

                    let mut pile: Pile<DEFAULT_MAX_PILE_SIZE, Blake3> = Pile::open(&path)?;
                    let reader = pile.reader();
                    for handle in reader.blobs() {
                        let handle: tribles::value::Value<Handle<Blake3, UnknownBlob>> = handle?;
                        let hash: tribles::value::Value<Hash<Blake3>> = Handle::to_hash(handle);
                        let string: String = hash.from_value();
                        println!("{}", string);
                    }
                }
                BlobCommand::Put { pile, file } => {
                    use tribles::blob::{schemas::UnknownBlob, Bytes};
                    use tribles::repo::pile::Pile;
                    use tribles::value::schemas::hash::Blake3;

                    let mut pile: Pile<DEFAULT_MAX_PILE_SIZE, Blake3> = Pile::open(&pile)?;
                    let file_handle = File::open(&file)?;
                    let bytes = unsafe { Bytes::map_file(&file_handle)? };
                    pile.put::<UnknownBlob, _>(bytes)?;
                    pile.flush().map_err(|e| anyhow::anyhow!("{e:?}"))?;
                }
                BlobCommand::Get {
                    pile,
                    handle,
                    output,
                } => {
                    use std::io::Write;

                    use tribles::blob::{schemas::UnknownBlob, Bytes};
                    use tribles::repo::pile::Pile;
                    use tribles::value::schemas::hash::{Blake3, Handle, Hash};

                    let mut pile: Pile<DEFAULT_MAX_PILE_SIZE, Blake3> = Pile::open(&pile)?;
                    let hash: tribles::value::Value<Hash<Blake3>> = handle
                        .try_to_value()
                        .map_err(|e| anyhow::anyhow!("{e:?}"))?;
                    let handle: tribles::value::Value<Handle<Blake3, UnknownBlob>> = hash.into();
                    let reader = pile.reader();
                    let bytes: Bytes = reader.get(handle)?;
                    let mut file = File::create(&output)?;
                    file.write_all(&bytes)?;
                }
                BlobCommand::Inspect { pile, handle } => {
                    use chrono::{DateTime, Utc};
                    use file_type::FileType;
                    use std::time::{Duration, UNIX_EPOCH};

                    use tribles::blob::{schemas::UnknownBlob, Blob};
                    use tribles::repo::pile::{BlobMetadata, Pile};
                    use tribles::value::schemas::hash::{Blake3, Handle, Hash};

                    let mut pile: Pile<DEFAULT_MAX_PILE_SIZE, Blake3> = Pile::open(&pile)?;
                    let hash_val: tribles::value::Value<Hash<Blake3>> = handle
                        .try_to_value()
                        .map_err(|e| anyhow::anyhow!("{e:?}"))?;
                    let handle_val: tribles::value::Value<Handle<Blake3, UnknownBlob>> =
                        hash_val.into();
                    let reader = pile.reader();
                    let blob: Blob<UnknownBlob> = reader.get(handle_val)?;
                    let metadata: BlobMetadata = reader
                        .metadata(handle_val)
                        .ok_or_else(|| anyhow::anyhow!("blob not found"))?;

                    let dt = UNIX_EPOCH + Duration::from_millis(metadata.timestamp);
                    let time: DateTime<Utc> = DateTime::<Utc>::from(dt);

                    let ftype = FileType::from_bytes(&blob.bytes);
                    let name = ftype.name();

                    let handle_str: String = hash_val.from_value();
                    println!(
                        "Hash: {handle_str}\nTime: {}\nLength: {} bytes\nType: {}",
                        time.to_rfc3339(),
                        metadata.length,
                        name
                    );
                }
            },
            PileCommand::Create { path } => {
                use tribles::repo::pile::Pile;
                use tribles::value::schemas::hash::Blake3;

                let mut pile: Pile<DEFAULT_MAX_PILE_SIZE, Blake3> = Pile::open(&path)?;
                pile.flush().map_err(|e| anyhow::anyhow!("{e:?}"))?;
            }
            PileCommand::Diagnose { pile } => {
                use tribles::repo::pile::{OpenError, Pile};
                use tribles::value::schemas::hash::{Blake3, Handle, Hash};

                match Pile::<DEFAULT_MAX_PILE_SIZE, Blake3>::try_open(&pile) {
                    Ok(mut pile) => {
                        let reader = pile.reader();
                        let mut invalid = 0usize;
                        let mut total = 0usize;
                        for (handle, blob) in reader.iter() {
                            total += 1;
                            let expected: tribles::value::Value<Hash<Blake3>> =
                                Handle::to_hash(handle);
                            let computed = Hash::<Blake3>::digest(&blob.bytes);
                            if expected != computed {
                                invalid += 1;
                            }
                        }

                        if invalid == 0 {
                            println!("Pile appears healthy");
                        } else {
                            println!(
                                "Pile corrupt: {invalid} of {total} blobs have incorrect hashes"
                            );
                            anyhow::bail!("invalid blob hashes detected");
                        }
                    }
                    Err(OpenError::CorruptPile { valid_length }) => {
                        println!("Pile corrupt, valid portion: {valid_length} bytes");
                        anyhow::bail!("pile corruption detected");
                    }
                    Err(err) => return Err(anyhow::anyhow!("{err:?}")),
                }
            }
        },
        TribleCli::Store { cmd } => match cmd {
            StoreCommand::Blob { cmd } => match cmd {
                StoreBlobCommand::List { url } => {
                    use futures::StreamExt;
                    use object_store::{parse_url, ObjectStore};
                    use url::Url;

                    let url = Url::parse(&url)?;
                    let (store, path) = parse_url(&url)?;
                    let rt = tokio::runtime::Builder::new_current_thread()
                        .enable_all()
                        .build()?;
                    rt.block_on(async move {
                        let mut stream = store.list(Some(&path));
                        while let Some(meta) = stream.next().await.transpose()? {
                            println!("{}", meta.location);
                        }
                        Ok::<(), anyhow::Error>(())
                    })?;
                }
                StoreBlobCommand::Put { url, file } => {
                    use tribles::blob::{schemas::UnknownBlob, Bytes};
                    use tribles::repo::objectstore::ObjectStoreRemote;
                    use tribles::value::schemas::hash::Blake3;
                    use url::Url;

                    let url = Url::parse(&url)?;
                    let mut remote: ObjectStoreRemote<Blake3> = ObjectStoreRemote::with_url(&url)?;
                    let file_handle = File::open(&file)?;
                    let bytes = unsafe { Bytes::map_file(&file_handle)? };
                    remote.put::<UnknownBlob, _>(bytes)?;
                }
<<<<<<< HEAD
                StoreBlobCommand::Forget { url, handle } => {
                    use object_store::{parse_url, ObjectStore};
                    use tribles::blob::schemas::UnknownBlob;
                    use tribles::prelude::TryToValue;
=======
                StoreBlobCommand::Get {
                    url,
                    handle,
                    output,
                } => {
                    use std::io::Write;

                    use tribles::blob::{schemas::UnknownBlob, Bytes};
                    use tribles::repo::objectstore::ObjectStoreRemote;
>>>>>>> 2649eb26
                    use tribles::value::schemas::hash::{Blake3, Handle, Hash};
                    use url::Url;

                    let url = Url::parse(&url)?;
<<<<<<< HEAD
                    let (store, path) = parse_url(&url)?;
                    let hash_val: tribles::value::Value<Hash<Blake3>> = handle
                        .try_to_value()
                        .map_err(|e| anyhow::anyhow!("{e:?}"))?;
                    let handle_val: tribles::value::Value<Handle<Blake3, UnknownBlob>> =
                        hash_val.into();
                    let blob_path = path.child("blobs").child(hex::encode(handle_val.raw));
                    let rt = tokio::runtime::Builder::new_current_thread()
                        .enable_all()
                        .build()?;
                    rt.block_on(async move { store.delete(&blob_path).await })?;
=======
                    let mut remote: ObjectStoreRemote<Blake3> = ObjectStoreRemote::with_url(&url)?;
                    let hash: tribles::value::Value<Hash<Blake3>> = handle
                        .try_to_value()
                        .map_err(|e| anyhow::anyhow!("{e:?}"))?;
                    let handle: tribles::value::Value<Handle<Blake3, UnknownBlob>> = hash.into();
                    let reader = remote.reader();
                    let bytes: Bytes = reader.get(handle)?;
                    let mut file = File::create(&output)?;
                    file.write_all(&bytes)?;
>>>>>>> 2649eb26
                }
            },
            StoreCommand::Branch { cmd } => match cmd {
                StoreBranchCommand::List { url } => {
                    use tribles::repo::objectstore::ObjectStoreRemote;
                    use tribles::value::schemas::hash::Blake3;
                    use url::Url;

                    let url = Url::parse(&url)?;
                    let remote: ObjectStoreRemote<Blake3> = ObjectStoreRemote::with_url(&url)?;
                    for branch in remote.branches() {
                        let id = branch?;
                        println!("{id:X}");
                    }
                }
            },
        },
    }
    Ok(())
}<|MERGE_RESOLUTION|>--- conflicted
+++ resolved
@@ -166,14 +166,6 @@
         /// File whose contents should be stored remotely
         file: PathBuf,
     },
-<<<<<<< HEAD
-    /// Remove an object from a remote store.
-    Forget {
-        /// URL of the object store containing the blob (e.g. "s3://bucket/path" or "file:///path")
-        url: String,
-        /// Handle of the blob to remove (e.g. "blake3:HEX...")
-        handle: String,
-=======
     /// Download a blob from a remote object store.
     Get {
         /// URL of the source object store (e.g. "s3://bucket/path" or "file:///path")
@@ -182,7 +174,13 @@
         handle: String,
         /// Destination file path for the downloaded blob
         output: PathBuf,
->>>>>>> 2649eb26
+    },
+    /// Remove an object from a remote store.
+    Forget {
+        /// URL of the object store containing the blob (e.g. "s3://bucket/path" or "file:///path")
+        url: String,
+        /// Handle of the blob to remove (e.g. "blake3:HEX...")
+        handle: String,
     },
 }
 
@@ -440,12 +438,6 @@
                     let bytes = unsafe { Bytes::map_file(&file_handle)? };
                     remote.put::<UnknownBlob, _>(bytes)?;
                 }
-<<<<<<< HEAD
-                StoreBlobCommand::Forget { url, handle } => {
-                    use object_store::{parse_url, ObjectStore};
-                    use tribles::blob::schemas::UnknownBlob;
-                    use tribles::prelude::TryToValue;
-=======
                 StoreBlobCommand::Get {
                     url,
                     handle,
@@ -455,12 +447,28 @@
 
                     use tribles::blob::{schemas::UnknownBlob, Bytes};
                     use tribles::repo::objectstore::ObjectStoreRemote;
->>>>>>> 2649eb26
                     use tribles::value::schemas::hash::{Blake3, Handle, Hash};
                     use url::Url;
 
                     let url = Url::parse(&url)?;
-<<<<<<< HEAD
+                    let mut remote: ObjectStoreRemote<Blake3> = ObjectStoreRemote::with_url(&url)?;
+                    let hash: tribles::value::Value<Hash<Blake3>> = handle
+                        .try_to_value()
+                        .map_err(|e| anyhow::anyhow!("{e:?}"))?;
+                    let handle: tribles::value::Value<Handle<Blake3, UnknownBlob>> = hash.into();
+                    let reader = remote.reader();
+                    let bytes: Bytes = reader.get(handle)?;
+                    let mut file = File::create(&output)?;
+                    file.write_all(&bytes)?;
+                }
+                StoreBlobCommand::Forget { url, handle } => {
+                    use object_store::{parse_url, ObjectStore};
+                    use tribles::blob::schemas::UnknownBlob;
+                    use tribles::prelude::TryToValue;
+                    use tribles::value::schemas::hash::{Blake3, Handle, Hash};
+                    use url::Url;
+
+                    let url = Url::parse(&url)?;
                     let (store, path) = parse_url(&url)?;
                     let hash_val: tribles::value::Value<Hash<Blake3>> = handle
                         .try_to_value()
@@ -472,17 +480,6 @@
                         .enable_all()
                         .build()?;
                     rt.block_on(async move { store.delete(&blob_path).await })?;
-=======
-                    let mut remote: ObjectStoreRemote<Blake3> = ObjectStoreRemote::with_url(&url)?;
-                    let hash: tribles::value::Value<Hash<Blake3>> = handle
-                        .try_to_value()
-                        .map_err(|e| anyhow::anyhow!("{e:?}"))?;
-                    let handle: tribles::value::Value<Handle<Blake3, UnknownBlob>> = hash.into();
-                    let reader = remote.reader();
-                    let bytes: Bytes = reader.get(handle)?;
-                    let mut file = File::create(&output)?;
-                    file.write_all(&bytes)?;
->>>>>>> 2649eb26
                 }
             },
             StoreCommand::Branch { cmd } => match cmd {
