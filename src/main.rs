use anyhow::Result;
use clap::Parser;
use rand::{rngs::OsRng, RngCore};
use std::fs::File;
use std::path::PathBuf;

const DEFAULT_MAX_PILE_SIZE: usize = 1 << 44; // 16 TiB
use tribles::prelude::{
    BlobStore, BlobStoreGet, BlobStoreList, BlobStorePut, BranchStore, TryToValue,
};

#[derive(Parser)]
/// A knowledge graph and meta file system for object stores.
///
enum TribleCli {
    /// Generate a new random id.
    IdGen {},
    /// Synchronize branches between piles and remote stores.
    Branch {
        #[command(subcommand)]
        cmd: BranchCommand,
    },
    /// Commands for working with local pile files.
    Pile {
        #[command(subcommand)]
        cmd: PileCommand,
    },
    /// Inspect remote object stores.
    Store {
        #[command(subcommand)]
        cmd: StoreCommand,
    },
}

#[derive(Parser)]
enum PileCommand {
    /// Operations on branches stored in a pile file.
    Branch {
        #[command(subcommand)]
        cmd: PileBranchCommand,
    },
    /// Operations on blobs stored in a pile file.
    Blob {
        #[command(subcommand)]
        cmd: BlobCommand,
    },
    /// Create a new empty pile file.
    ///
    /// This is mainly a cross-platform convenience; a plain `touch` on
    /// Unix-like systems achieves the same result.
    Create {
        /// Path to the pile file to create
        path: PathBuf,
    },
    /// Run diagnostics and repair checks on a pile file.
    Diagnose {
        /// Path to the pile file to inspect
        pile: PathBuf,
    },
}

#[derive(Parser)]
enum PileBranchCommand {
    /// List all branch identifiers in a pile file.
    List {
        /// Path to the pile file to inspect
        path: PathBuf,
    },
    /// Create a new branch in a pile file.
    Create {
        /// Path to the pile file to modify
        pile: PathBuf,
        /// Name of the branch to create
        name: String,
    },
}

#[derive(Parser)]
enum BranchCommand {
    /// Push a branch from a pile to a remote object store.
    Push {
        /// URL of the target object store
        url: String,
        /// Path to the source pile file
        pile: PathBuf,
        /// Branch identifier to push (hex encoded)
        branch: String,
    },
    /// Pull a branch from a remote object store into a pile.
    Pull {
        /// URL of the source object store
        url: String,
        /// Path to the destination pile file
        pile: PathBuf,
        /// Branch identifier to pull (hex encoded)
        branch: String,
    },
}

#[derive(Parser)]
enum BlobCommand {
    /// List all blob handles stored in a pile file.
    List {
        /// Path to the pile file to inspect
        path: PathBuf,
    },
    /// Ingest a file into a pile, creating the pile if necessary.
    Put {
        /// Path to the pile file to modify
        pile: PathBuf,
        /// File whose contents should be stored in the pile
        file: PathBuf,
    },
    /// Extract a blob from a pile by its handle.
    Get {
        /// Path to the pile file to read
        pile: PathBuf,
        /// Handle of the blob to retrieve (e.g. "blake3:HEX...")
        handle: String,
        /// Destination file path for the extracted blob
        output: PathBuf,
    },
    /// Inspect a blob and print basic metadata.
    Inspect {
        /// Path to the pile file to read
        pile: PathBuf,
        /// Handle of the blob to inspect (e.g. "blake3:HEX...")
        handle: String,
    },
}

#[derive(Parser)]
enum StoreCommand {
    /// Operations on branches stored in a remote object store.
    Branch {
        #[command(subcommand)]
        cmd: StoreBranchCommand,
    },
    /// Operations on blobs stored in a remote object store.
    Blob {
        #[command(subcommand)]
        cmd: StoreBlobCommand,
    },
}

#[derive(Parser)]
enum StoreBranchCommand {
    /// List all branch identifiers at the given URL.
    List {
        /// URL of the object store to inspect (e.g. "s3://bucket/path" or "file:///path")
        url: String,
    },
}

#[derive(Parser)]
enum StoreBlobCommand {
    /// List objects at the given URL.
    List {
        /// URL of the object store to inspect (e.g. "s3://bucket/path" or "file:///path")
        url: String,
    },
    /// Upload a file to a remote object store.
    Put {
        /// URL of the destination object store (e.g. "s3://bucket/path" or "file:///path")
        url: String,
        /// File whose contents should be stored remotely
        file: PathBuf,
    },
<<<<<<< HEAD
    /// Inspect a blob stored in a remote object store.
    Inspect {
        /// URL of the object store (e.g. "s3://bucket/path" or "file:///path")
        url: String,
        /// Handle of the blob to inspect (e.g. "blake3:HEX...")
        handle: String,
=======
    /// Download a blob from a remote object store.
    Get {
        /// URL of the source object store (e.g. "s3://bucket/path" or "file:///path")
        url: String,
        /// Handle of the blob to retrieve (e.g. "blake3:HEX...")
        handle: String,
        /// Destination file path for the downloaded blob
        output: PathBuf,
>>>>>>> 2649eb26
    },
}

fn main() -> Result<()> {
    let args = TribleCli::parse();
    match args {
        TribleCli::IdGen {} => {
            let mut id = [0u8; 16];
            OsRng.fill_bytes(&mut id);
            let encoded_id = hex::encode(id);
            println!("{}", encoded_id.to_ascii_uppercase());
        }
        TribleCli::Branch { cmd } => match cmd {
            BranchCommand::Push { url, pile, branch } => {
                use tribles::id::Id;
                use tribles::repo;
                use tribles::repo::objectstore::ObjectStoreRemote;
                use tribles::repo::pile::Pile;
                use tribles::value::schemas::hash::Blake3;
                use url::Url;

                let url = Url::parse(&url)?;
                let mut remote: ObjectStoreRemote<Blake3> = ObjectStoreRemote::with_url(&url)?;
                let mut pile: Pile<DEFAULT_MAX_PILE_SIZE, Blake3> = Pile::open(&pile)?;

                let reader = pile.reader();
                for r in repo::transfer::<_, _, Blake3, Blake3, tribles::blob::schemas::UnknownBlob>(
                    &reader,
                    &mut remote,
                ) {
                    r?;
                }

                let raw = hex::decode(branch)?;
                let raw: [u8; 16] = raw.as_slice().try_into()?;
                let id = Id::new(raw).ok_or_else(|| anyhow::anyhow!("bad id"))?;

                let handle = pile
                    .head(id)?
                    .ok_or_else(|| anyhow::anyhow!("branch not found"))?;
                let old = remote.head(id)?;
                remote.update(id, old, handle)?;
            }
            BranchCommand::Pull { url, pile, branch } => {
                use tribles::id::Id;
                use tribles::repo;
                use tribles::repo::objectstore::ObjectStoreRemote;
                use tribles::repo::pile::Pile;
                use tribles::value::schemas::hash::Blake3;
                use url::Url;

                let url = Url::parse(&url)?;
                let mut remote: ObjectStoreRemote<Blake3> = ObjectStoreRemote::with_url(&url)?;
                let mut pile: Pile<DEFAULT_MAX_PILE_SIZE, Blake3> = Pile::open(&pile)?;

                let reader = remote.reader();
                for r in repo::transfer::<_, _, Blake3, Blake3, tribles::blob::schemas::UnknownBlob>(
                    &reader, &mut pile,
                ) {
                    r?;
                }

                let raw = hex::decode(branch)?;
                let raw: [u8; 16] = raw.as_slice().try_into()?;
                let id = Id::new(raw).ok_or_else(|| anyhow::anyhow!("bad id"))?;

                let handle = remote
                    .head(id)?
                    .ok_or_else(|| anyhow::anyhow!("branch not found"))?;
                let old = pile.head(id)?;
                pile.update(id, old, handle)?;
                pile.flush().map_err(|e| anyhow::anyhow!("{e:?}"))?;
            }
        },
        TribleCli::Pile { cmd } => match cmd {
            PileCommand::Branch { cmd } => match cmd {
                PileBranchCommand::List { path } => {
                    use tribles::repo::pile::Pile;
                    use tribles::value::schemas::hash::Blake3;

                    let pile: Pile<DEFAULT_MAX_PILE_SIZE, Blake3> = Pile::open(&path)?;

                    for branch in pile.branches() {
                        let id = branch?;
                        println!("{id:X}");
                    }
                }
                PileBranchCommand::Create { pile, name } => {
                    use ed25519_dalek::SigningKey;
                    use tribles::repo::pile::Pile;
                    use tribles::repo::Repository;
                    use tribles::value::schemas::hash::Blake3;

                    let pile: Pile<DEFAULT_MAX_PILE_SIZE, Blake3> = Pile::open(&pile)?;
                    let mut repo = Repository::new(pile, SigningKey::generate(&mut OsRng));
                    let ws = repo.branch(&name).map_err(|e| anyhow::anyhow!("{e:?}"))?;
                    println!("{:#X}", ws.branch_id());
                }
            },
            PileCommand::Blob { cmd } => match cmd {
                BlobCommand::List { path } => {
                    use tribles::blob::schemas::UnknownBlob;
                    use tribles::repo::pile::Pile;
                    use tribles::value::schemas::hash::{Blake3, Handle, Hash};

                    let mut pile: Pile<DEFAULT_MAX_PILE_SIZE, Blake3> = Pile::open(&path)?;
                    let reader = pile.reader();
                    for handle in reader.blobs() {
                        let handle: tribles::value::Value<Handle<Blake3, UnknownBlob>> = handle?;
                        let hash: tribles::value::Value<Hash<Blake3>> = Handle::to_hash(handle);
                        let string: String = hash.from_value();
                        println!("{}", string);
                    }
                }
                BlobCommand::Put { pile, file } => {
                    use tribles::blob::{schemas::UnknownBlob, Bytes};
                    use tribles::repo::pile::Pile;
                    use tribles::value::schemas::hash::Blake3;

                    let mut pile: Pile<DEFAULT_MAX_PILE_SIZE, Blake3> = Pile::open(&pile)?;
                    let file_handle = File::open(&file)?;
                    let bytes = unsafe { Bytes::map_file(&file_handle)? };
                    pile.put::<UnknownBlob, _>(bytes)?;
                    pile.flush().map_err(|e| anyhow::anyhow!("{e:?}"))?;
                }
                BlobCommand::Get {
                    pile,
                    handle,
                    output,
                } => {
                    use std::io::Write;

                    use tribles::blob::{schemas::UnknownBlob, Bytes};
                    use tribles::repo::pile::Pile;
                    use tribles::value::schemas::hash::{Blake3, Handle, Hash};

                    let mut pile: Pile<DEFAULT_MAX_PILE_SIZE, Blake3> = Pile::open(&pile)?;
                    let hash: tribles::value::Value<Hash<Blake3>> = handle
                        .try_to_value()
                        .map_err(|e| anyhow::anyhow!("{e:?}"))?;
                    let handle: tribles::value::Value<Handle<Blake3, UnknownBlob>> = hash.into();
                    let reader = pile.reader();
                    let bytes: Bytes = reader.get(handle)?;
                    let mut file = File::create(&output)?;
                    file.write_all(&bytes)?;
                }
                BlobCommand::Inspect { pile, handle } => {
                    use chrono::{DateTime, Utc};
                    use file_type::FileType;
                    use std::time::{Duration, UNIX_EPOCH};

                    use tribles::blob::{schemas::UnknownBlob, Blob};
                    use tribles::repo::pile::{BlobMetadata, Pile};
                    use tribles::value::schemas::hash::{Blake3, Handle, Hash};

                    let mut pile: Pile<DEFAULT_MAX_PILE_SIZE, Blake3> = Pile::open(&pile)?;
                    let hash_val: tribles::value::Value<Hash<Blake3>> = handle
                        .try_to_value()
                        .map_err(|e| anyhow::anyhow!("{e:?}"))?;
                    let handle_val: tribles::value::Value<Handle<Blake3, UnknownBlob>> =
                        hash_val.into();
                    let reader = pile.reader();
                    let blob: Blob<UnknownBlob> = reader.get(handle_val)?;
                    let metadata: BlobMetadata = reader
                        .metadata(handle_val)
                        .ok_or_else(|| anyhow::anyhow!("blob not found"))?;

                    let dt = UNIX_EPOCH + Duration::from_millis(metadata.timestamp);
                    let time: DateTime<Utc> = DateTime::<Utc>::from(dt);

                    let ftype = FileType::from_bytes(&blob.bytes);
                    let name = ftype.name();

                    let handle_str: String = hash_val.from_value();
                    println!(
                        "Hash: {handle_str}\nTime: {}\nLength: {} bytes\nType: {}",
                        time.to_rfc3339(),
                        metadata.length,
                        name
                    );
                }
            },
            PileCommand::Create { path } => {
                use tribles::repo::pile::Pile;
                use tribles::value::schemas::hash::Blake3;

                let mut pile: Pile<DEFAULT_MAX_PILE_SIZE, Blake3> = Pile::open(&path)?;
                pile.flush().map_err(|e| anyhow::anyhow!("{e:?}"))?;
            }
            PileCommand::Diagnose { pile } => {
                use tribles::repo::pile::{OpenError, Pile};
                use tribles::value::schemas::hash::{Blake3, Handle, Hash};

                match Pile::<DEFAULT_MAX_PILE_SIZE, Blake3>::try_open(&pile) {
                    Ok(mut pile) => {
                        let reader = pile.reader();
                        let mut invalid = 0usize;
                        let mut total = 0usize;
                        for (handle, blob) in reader.iter() {
                            total += 1;
                            let expected: tribles::value::Value<Hash<Blake3>> =
                                Handle::to_hash(handle);
                            let computed = Hash::<Blake3>::digest(&blob.bytes);
                            if expected != computed {
                                invalid += 1;
                            }
                        }

                        if invalid == 0 {
                            println!("Pile appears healthy");
                        } else {
                            println!(
                                "Pile corrupt: {invalid} of {total} blobs have incorrect hashes"
                            );
                            anyhow::bail!("invalid blob hashes detected");
                        }
                    }
                    Err(OpenError::CorruptPile { valid_length }) => {
                        println!("Pile corrupt, valid portion: {valid_length} bytes");
                        anyhow::bail!("pile corruption detected");
                    }
                    Err(err) => return Err(anyhow::anyhow!("{err:?}")),
                }
            }
        },
        TribleCli::Store { cmd } => match cmd {
            StoreCommand::Blob { cmd } => match cmd {
                StoreBlobCommand::List { url } => {
                    use futures::StreamExt;
                    use object_store::{parse_url, ObjectStore};
                    use url::Url;

                    let url = Url::parse(&url)?;
                    let (store, path) = parse_url(&url)?;
                    let rt = tokio::runtime::Builder::new_current_thread()
                        .enable_all()
                        .build()?;
                    rt.block_on(async move {
                        let mut stream = store.list(Some(&path));
                        while let Some(meta) = stream.next().await.transpose()? {
                            println!("{}", meta.location);
                        }
                        Ok::<(), anyhow::Error>(())
                    })?;
                }
                StoreBlobCommand::Put { url, file } => {
                    use tribles::blob::{schemas::UnknownBlob, Bytes};
                    use tribles::repo::objectstore::ObjectStoreRemote;
                    use tribles::value::schemas::hash::Blake3;
                    use url::Url;

                    let url = Url::parse(&url)?;
                    let mut remote: ObjectStoreRemote<Blake3> = ObjectStoreRemote::with_url(&url)?;
                    let file_handle = File::open(&file)?;
                    let bytes = unsafe { Bytes::map_file(&file_handle)? };
                    remote.put::<UnknownBlob, _>(bytes)?;
                }
<<<<<<< HEAD
                StoreBlobCommand::Inspect { url, handle } => {
                    use file_type::FileType;
                    use futures::executor::block_on;
                    use object_store::{parse_url, ObjectStore};
                    use tribles::blob::{schemas::UnknownBlob, Blob};
=======
                StoreBlobCommand::Get {
                    url,
                    handle,
                    output,
                } => {
                    use std::io::Write;

                    use tribles::blob::{schemas::UnknownBlob, Bytes};
>>>>>>> 2649eb26
                    use tribles::repo::objectstore::ObjectStoreRemote;
                    use tribles::value::schemas::hash::{Blake3, Handle, Hash};
                    use url::Url;

                    let url = Url::parse(&url)?;
                    let mut remote: ObjectStoreRemote<Blake3> = ObjectStoreRemote::with_url(&url)?;
<<<<<<< HEAD
                    let hash_val: tribles::value::Value<Hash<Blake3>> = handle
                        .try_to_value()
                        .map_err(|e| anyhow::anyhow!("{e:?}"))?;
                    let handle_str: String = hash_val.clone().from_value();
                    let handle_val: tribles::value::Value<Handle<Blake3, UnknownBlob>> =
                        hash_val.into();
                    let reader = remote.reader();
                    let blob: Blob<UnknownBlob> = reader.get(handle_val)?;

                    let (store, base) = parse_url(&url)?;
                    let handle_hex = handle_str
                        .split(':')
                        .last()
                        .ok_or_else(|| anyhow::anyhow!("invalid handle"))?;
                    let path = base.child("blobs").child(handle_hex);
                    let meta = block_on(async { store.head(&path).await })?;
                    let time = meta.last_modified;
                    let length = meta.size;

                    let ftype = FileType::from_bytes(&blob.bytes);
                    let name = ftype.name();

                    println!(
                        "Hash: {handle_str}\nTime: {}\nLength: {} bytes\nType: {}",
                        time.to_rfc3339(),
                        length,
                        name
                    );
=======
                    let hash: tribles::value::Value<Hash<Blake3>> = handle
                        .try_to_value()
                        .map_err(|e| anyhow::anyhow!("{e:?}"))?;
                    let handle: tribles::value::Value<Handle<Blake3, UnknownBlob>> = hash.into();
                    let reader = remote.reader();
                    let bytes: Bytes = reader.get(handle)?;
                    let mut file = File::create(&output)?;
                    file.write_all(&bytes)?;
>>>>>>> 2649eb26
                }
            },
            StoreCommand::Branch { cmd } => match cmd {
                StoreBranchCommand::List { url } => {
                    use tribles::repo::objectstore::ObjectStoreRemote;
                    use tribles::value::schemas::hash::Blake3;
                    use url::Url;

                    let url = Url::parse(&url)?;
                    let remote: ObjectStoreRemote<Blake3> = ObjectStoreRemote::with_url(&url)?;
                    for branch in remote.branches() {
                        let id = branch?;
                        println!("{id:X}");
                    }
                }
            },
        },
    }
    Ok(())
}<|MERGE_RESOLUTION|>--- conflicted
+++ resolved
@@ -166,14 +166,6 @@
         /// File whose contents should be stored remotely
         file: PathBuf,
     },
-<<<<<<< HEAD
-    /// Inspect a blob stored in a remote object store.
-    Inspect {
-        /// URL of the object store (e.g. "s3://bucket/path" or "file:///path")
-        url: String,
-        /// Handle of the blob to inspect (e.g. "blake3:HEX...")
-        handle: String,
-=======
     /// Download a blob from a remote object store.
     Get {
         /// URL of the source object store (e.g. "s3://bucket/path" or "file:///path")
@@ -182,7 +174,13 @@
         handle: String,
         /// Destination file path for the downloaded blob
         output: PathBuf,
->>>>>>> 2649eb26
+    },
+/// Inspect a blob stored in a remote object store.
+    Inspect {
+        /// URL of the object store (e.g. "s3://bucket/path" or "file:///path")
+        url: String,
+        /// Handle of the blob to inspect (e.g. "blake3:HEX...")
+        handle: String,
     },
 }
 
@@ -439,15 +437,8 @@
                     let file_handle = File::open(&file)?;
                     let bytes = unsafe { Bytes::map_file(&file_handle)? };
                     remote.put::<UnknownBlob, _>(bytes)?;
-                }
-<<<<<<< HEAD
-                StoreBlobCommand::Inspect { url, handle } => {
-                    use file_type::FileType;
-                    use futures::executor::block_on;
-                    use object_store::{parse_url, ObjectStore};
-                    use tribles::blob::{schemas::UnknownBlob, Blob};
-=======
-                StoreBlobCommand::Get {
+                },
+StoreBlobCommand::Get {
                     url,
                     handle,
                     output,
@@ -455,14 +446,33 @@
                     use std::io::Write;
 
                     use tribles::blob::{schemas::UnknownBlob, Bytes};
->>>>>>> 2649eb26
                     use tribles::repo::objectstore::ObjectStoreRemote;
                     use tribles::value::schemas::hash::{Blake3, Handle, Hash};
                     use url::Url;
 
                     let url = Url::parse(&url)?;
                     let mut remote: ObjectStoreRemote<Blake3> = ObjectStoreRemote::with_url(&url)?;
-<<<<<<< HEAD
+                    let hash: tribles::value::Value<Hash<Blake3>> = handle
+                        .try_to_value()
+                        .map_err(|e| anyhow::anyhow!("{e:?}"))?;
+                    let handle: tribles::value::Value<Handle<Blake3, UnknownBlob>> = hash.into();
+                    let reader = remote.reader();
+                    let bytes: Bytes = reader.get(handle)?;
+                    let mut file = File::create(&output)?;
+                    file.write_all(&bytes)?;
+                }
+            },
+StoreBlobCommand::Inspect { url, handle } => {
+                    use file_type::FileType;
+                    use futures::executor::block_on;
+                    use object_store::{parse_url, ObjectStore};
+                    use tribles::blob::{schemas::UnknownBlob, Blob};
+                    use tribles::repo::objectstore::ObjectStoreRemote;
+                    use tribles::value::schemas::hash::{Blake3, Handle, Hash};
+                    use url::Url;
+
+                    let url = Url::parse(&url)?;
+                    let mut remote: ObjectStoreRemote<Blake3> = ObjectStoreRemote::with_url(&url)?;
                     let hash_val: tribles::value::Value<Hash<Blake3>> = handle
                         .try_to_value()
                         .map_err(|e| anyhow::anyhow!("{e:?}"))?;
@@ -491,16 +501,6 @@
                         length,
                         name
                     );
-=======
-                    let hash: tribles::value::Value<Hash<Blake3>> = handle
-                        .try_to_value()
-                        .map_err(|e| anyhow::anyhow!("{e:?}"))?;
-                    let handle: tribles::value::Value<Handle<Blake3, UnknownBlob>> = hash.into();
-                    let reader = remote.reader();
-                    let bytes: Bytes = reader.get(handle)?;
-                    let mut file = File::create(&output)?;
-                    file.write_all(&bytes)?;
->>>>>>> 2649eb26
                 }
             },
             StoreCommand::Branch { cmd } => match cmd {
