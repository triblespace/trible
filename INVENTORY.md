# Inventory

## Potential Removals
- None at the moment.
## Desired Functionality
- Commands to put blobs into and get blobs from piles and object stores using
  their dedicated subcommands.
- Basic inspection utilities (listing entities, attributes, etc.).
- Add `store blob get` command to download objects from stores.
<<<<<<< HEAD
- Add `store blob inspect` command to print metadata for a stored object.
=======
- Add `store blob forget` command to remove objects from a store.
>>>>>>> 059e5ea3

## Discovered Issues<|MERGE_RESOLUTION|>--- conflicted
+++ resolved
@@ -7,10 +7,7 @@
   their dedicated subcommands.
 - Basic inspection utilities (listing entities, attributes, etc.).
 - Add `store blob get` command to download objects from stores.
-<<<<<<< HEAD
 - Add `store blob inspect` command to print metadata for a stored object.
-=======
 - Add `store blob forget` command to remove objects from a store.
->>>>>>> 059e5ea3
 
 ## Discovered Issues