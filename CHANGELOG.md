# Changelog

All notable changes to this project will be documented in this file.

The format is based on [Keep a Changelog](https://keepachangelog.com/en/1.0.0/), and this project adheres to [Semantic Versioning](https://semver.org/spec/v2.0.0.html).

## [Unreleased]
### Added
- Initial changelog with Let's Changelog format.
- Integration tests for `id-gen` and `pile list-branches` commands.
- `pile create` command to initialize new pile files.
- Note that `touch` on Unix can also create an empty pile file.
- `pile put` command for ingesting a file into a pile.
- `pile put` now memory maps the input for efficient ingestion.
- `pile get` command to extract blobs from a pile by handle.
- `pile blob inspect` command to show blob metadata like timestamp and size.
- `pile list-blobs` command to enumerate blob handles in a pile.
- `pile list-blobs` output now uses built-in `Hash` formatting.
- `pile diagnose` command to check pile integrity.
- `pile diagnose` now verifies that all blob hashes match.
- `pile diagnose` now exits with a nonzero code when corruption is detected.
- `store blob list` command to enumerate object store contents.
- `store blob put` command to upload files to object stores.
- `store blob forget` command to remove objects from object stores.
- `store blob inspect` command to display metadata for remote blobs.
- `store blob get` command to download blobs from object stores.
- `store branch list` command to list branches in an object store.
- `pile branch create` command to create a new branch.
- `branch push` and `branch pull` commands to sync branches with remote stores.
- Tests for branch creation and branch push/pull using a file object store.
- Logged an inventory task to provide a structured command overview in the README.
- Structured command overview in the README.
- Logged inventory tasks for inspection utilities, shell completions, progress reporting, and migrating to the published `tribles` crate.
- Renamed the future `store delete` command to `store forget` in the inventory.
### Changed
- Expanded `AGENTS.md` with sections from the Tribles project and a dedicated
  inventory subsection.
- Expanded crate metadata with additional keywords and categories.
- Removed explanatory comment about crate metadata from `Cargo.toml`.
- Increased default maximum pile size to 16 TiB.
- Fixed `pile put` compilation issues when using memmap.
- Renamed `pile pull` to `pile get` to avoid confusion with repository commands.
- Reworded inventory note about import/export commands to clarify blob
  transfers to piles and object stores via dedicated subcommands.
- Simplified `Pile::open` error handling now that `OpenError` implements
  `std::error::Error` upstream.
- `pile list-blobs` output uses lowercase hex instead of uppercase.
- Pile commands reorganized under `branch` and `blob` subcommands.
- Store commands reorganized under `branch` and `blob` subcommands.
- Simplified file ingestion using `anybytes::Bytes::map_file` and removed
  the `memmap2` dependency.
### Removed
- Completed work entries have been trimmed from `INVENTORY.md` now that they are
  tracked here.
- Removed completed inventory item for crate metadata expansion.
- Removed note from README suggesting `touch` can create empty piles.
- Removed inventory entry for the old `diagnose` command now that the feature is
  implemented.
- Removed inventory item for the `pile list-blobs` command now that the feature
  exists.
- Removed inventory note for the `store blob forget` command now that the feature
  exists.
<<<<<<< HEAD
- Removed inventory notes for `store blob get` and `store blob inspect` now that those commands are implemented.
- Removed inventory note about `anybytes` helper integration.
=======
- Removed inventory note about `anybytes` helper integration.
- Removed stray `.orig` backup files from `src` and `tests` directories.
>>>>>>> c34a6590
<|MERGE_RESOLUTION|>--- conflicted
+++ resolved
@@ -60,10 +60,6 @@
   exists.
 - Removed inventory note for the `store blob forget` command now that the feature
   exists.
-<<<<<<< HEAD
 - Removed inventory notes for `store blob get` and `store blob inspect` now that those commands are implemented.
 - Removed inventory note about `anybytes` helper integration.
-=======
-- Removed inventory note about `anybytes` helper integration.
-- Removed stray `.orig` backup files from `src` and `tests` directories.
->>>>>>> c34a6590
+- Removed stray `.orig` backup files from `src` and `tests` directories.